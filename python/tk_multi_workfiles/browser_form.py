# Copyright (c) 2015 Shotgun Software Inc.
#
# CONFIDENTIAL AND PROPRIETARY
#
# This work is provided "AS IS" and subject to the Shotgun Pipeline Toolkit
# Source Code License included in this distribution package. See LICENSE.
# By accessing, using, copying or modifying this work you indicate your
# agreement to the Shotgun Pipeline Toolkit Source Code License. All rights
# not expressly granted therein are reserved by Shotgun Software Inc.

"""
Qt widget where the user can enter name, version and file type in order to save the
current work file.  Also give the user the option to select the file to save from
the list of current work files.
"""

import sgtk
from sgtk.platform.qt import QtCore, QtGui

from .entity_tree.entity_tree_form import EntityTreeForm
from .my_tasks.my_tasks_form import MyTasksForm
from .file_list.file_list_form import FileListForm
from .file_model import FileModel
from .util import value_to_str, get_sg_entity_name_field
from .ui.browser_form import Ui_BrowserForm
from .framework_qtwidgets import Breadcrumb

from .file_filters import FileFilters
from .util import monitor_qobject_lifetime, get_template_user_keys
from .step_list_filter import StepListWidget, get_filter_from_filter_list, get_saved_step_filter

logger = sgtk.platform.get_logger(__name__)


class BrowserForm(QtGui.QWidget):
    """
    Main UI piece holding the various views and the interactions between them.

    'My Tasks', Entities/Tasks and file views are build by calling set_models from
    the provided list of models.
    """

    # This dict provides a lookup of tab names and the values required to
    # display them in the UI. The keys correspond to valid values for the app's
    # file_browser_tabs settings. The search_label key corresponds to the text
    # shown in the search box when that tab is selected. The show_* values are
    # supplied to the method that adds that tab to the UI.
    TAB_INFO = {
        "all": {
            "search_label": "All Files",
            "show_work_files": True,
            "show_publishes": True
        },
        "working": {
            "search_label": "Work Files",
            "show_work_files": True,
            "show_publishes": False
        },
        "publishes": {
            "search_label": "Publishes",
            "show_work_files": False,
            "show_publishes": True
        }
    }

    class _EntityTabBreadcrumb(Breadcrumb):
        def __init__(self, label, tab_index):
            Breadcrumb.__init__(self, label)
            self.tab_index = tab_index

    create_new_task = QtCore.Signal(object, object)# entity, step
    work_area_changed = QtCore.Signal(object, list)# entity, breadcrumbs
    breadcrumbs_dropped = QtCore.Signal(list)# breadcrumbs
    file_selected = QtCore.Signal(object, object)# file, env
    file_double_clicked = QtCore.Signal(object, object)# file, env
    file_context_menu_requested = QtCore.Signal(object, object, QtCore.QPoint)# file, env, pnt
    entity_type_focus_changed = QtCore.Signal(object) # entity type
    step_filter_changed = QtCore.Signal(list) # SG filter

    def __init__(self, parent):
        """
        Construction
        """
        QtGui.QWidget.__init__(self, parent)

        self._enable_show_all_versions = True

        self._show_user_filtering_widget = False
        self._file_model = None
        self._my_tasks_form = None
        self._entity_tree_forms = []
        self._file_browser_forms = []
        # set up the UI
        self._ui = Ui_BrowserForm()
        self._ui.setupUi(self)

        self._ui.file_browser_tabs.currentChanged.connect(self._on_file_tab_changed)
        self._ui.task_browser_tabs.currentChanged.connect(self._on_task_tab_changed)

        self._file_filters = FileFilters(parent=None)
        monitor_qobject_lifetime(self._file_filters, "Browser file filters")
        self._file_filters.users_changed.connect(self._on_file_filters_users_changed)

        # Build the step filter UI
        self._step_list_widget = StepListWidget(self._ui.step_filter_list_widget)
        self._ui.select_all_step_button.pressed.connect(
            self._step_list_widget.select_all_steps
        )
        self._ui.select_none_step_button.pressed.connect(
            self._step_list_widget.unselect_all_steps
        )
        # Notify it when we change the entity type being displayed
        self.entity_type_focus_changed.connect(
            self._step_list_widget.set_widgets_for_entity_type
        )
        self._step_list_widget.step_filter_changed.connect(self._on_step_filter_changed)

    def shut_down(self):
        """
        Help the gc by cleaning up as much as possible when this widget is finished with
        """
        signals_blocked = self.blockSignals(True)
        try:
            self._step_list_widget.save_step_filters_if_changed()
            # clean up my tasks form:
            if self._my_tasks_form:
                self._my_tasks_form.shut_down()
                self._my_tasks_form = None

            # clean up entity forms:
            for entity_form in self._entity_tree_forms:
                entity_form.shut_down()
            self._entity_tree_forms = []

            # clean up file forms:
            for file_form in self._file_browser_forms:
                file_form.shut_down()
            self._file_browser_forms = []
            self._file_model = None

            # clean up the file filters:

            self._file_filters = None
        finally:
            self.blockSignals(signals_blocked)

    @property
    def work_files_visible(self):
        """
        Returns if the work files are visible in the current file tab.

        :returns: True if work files are visible in the current file tab, False otherwise.
        """
        file_form = self._ui.file_browser_tabs.currentWidget()
        if not file_form:
            return False
        return file_form.work_files_visible

    @property
    def publishes_visible(self):
        """
        Returns if the publishes are visible in the current file tab.

        :returns: True if publishes are visible in the current file tab, False otherwise.
        """
        file_form = self._ui.file_browser_tabs.currentWidget()
        if not file_form:
            return False
        return file_form.publishes_visible

    def enable_show_all_versions(self, enable):
        """
        Shows or hides the "Show All Versions" checkbox on all file tabs.

        :param enable: If True, the checkboxes will be shown.
        """
        if self._enable_show_all_versions == enable:
            return

        self._enable_show_all_versions = enable
        for ti in range(self._ui.file_browser_tabs.count()):
            widget = self._ui.file_browser_tabs.widget(ti)
            widget.enable_show_all_versions(self._enable_show_all_versions)

    def show_user_filtering_widget(self, is_visible):
        """
        Shows the user filtering widget

        :param is_visible: If True, the user filtering button will be displayed
            if user sandboxing is configured for an entity inside the current selection.
        """
        self._show_user_filtering_widget = is_visible

    def set_models(self, my_tasks_model, entity_models, file_model):
        """
        Sets the models used by browser and create the widgets to display them.

        :param my_tasks_model: Instance of the :class:`MyTaskModel`.
        :param entity_models: List of :class:`ShotgunEntityModel` instances.
        :param file_model: Instance of the file model.
        """
        app = sgtk.platform.current_bundle()
        allow_task_creation = app.get_setting("allow_task_creation")

        if my_tasks_model:
            # create my tasks form:
            self._my_tasks_form = MyTasksForm(
                my_tasks_model,
                allow_task_creation,
                parent=self
            )
            self._my_tasks_form.entity_selected.connect(self._on_entity_selected)
            self._ui.task_browser_tabs.addTab(self._my_tasks_form, "My Tasks")
            self._my_tasks_form.create_new_task.connect(self.create_new_task)

        for caption, step_filter_on, model in entity_models:
            step_entity_filter = None
            if model.represents_tasks:
                # If the model handles Tasks, either directly or from deferred
                # queries, check if we can narrow down the list of Steps we
                # display based on the primary Entity type. For deferred queries,
                # we simply use the Entity type from the primary model. For example
                # if we have "Shot" -> "Tasks", we only display Shot Steps.
                # For a model retrieving Tasks, this has to be set explicitly with a
                # setting that we retrieve here with `step_filter_on`.
                step_entity_filter = step_filter_on or model.get_entity_type()

            entity_form = EntityTreeForm(
                model,
                caption,
                allow_task_creation,
                [],
                parent=self,
                step_entity_filter=step_entity_filter
            )
            entity_form.entity_selected.connect(self._on_entity_selected)
            self._ui.task_browser_tabs.addTab(entity_form, caption)
            entity_form.create_new_task.connect(self.create_new_task)
            self._entity_tree_forms.append(entity_form)

        if file_model:
            # attach file model to the file views:
            self._file_model = file_model
            self._file_model.sandbox_users_found.connect(self._on_sandbox_users_found)
            self._file_model.uses_user_sandboxes.connect(self._on_uses_user_sandboxes)
            self._file_model.set_users(self._file_filters.users)

            # lowercase tabs to display as configured for the app
            tabs_to_display = [
                t.lower() for t in app.get_setting("file_browser_tabs")]

            tab_count = 0

<<<<<<< HEAD
            # loop over the valid tabs
            for tab in tabs_to_display:

                # see if this is one of the ones to display
                if tab in self.TAB_INFO.keys():

                    tab_info = self.TAB_INFO[tab]

                    # extract the tab info from the lookup
=======
            # iterate over each configured tab and see if it is valid (in the
            # list of valid tabs)
            for tab in tabs_to_display:
                if tab in self.TAB_INFO:

                    # extract the tab info from the lookup
                    tab_info = self.TAB_INFO[tab]
>>>>>>> bf2bc30d
                    tab_name = tab.title()
                    search_label = tab_info["search_label"]
                    show_work_files = tab_info["show_work_files"]
                    show_publishes = tab_info["show_publishes"]

                    # add the tab
                    self._add_file_list_form(
                        tab_name,
                        search_label,
                        show_work_files=show_work_files,
                        show_publishes=show_publishes
                    )
                    tab_count += 1
                else:
                    # invalid tab specified. log an error
                    logger.warning(
                        "An invalid tab name was used when configuring the "
                        "workfiles2 app. The tab name '%s' is not one of the "
                        "valid tabs (%s)." %
                        (tab, ", ".join(self.TAB_INFO.keys()))
                    )

<<<<<<< HEAD
=======
            # no valid tabs. raise an error
>>>>>>> bf2bc30d
            if tab_count < 1:
                raise sgtk.TankError(
                    "No valid tabs configured for workfiles2. Configured tabs: "
                    "%s. Valid tabs: %s" % (
                        ", ".join(app.get_setting("file_browser_tabs")),
                        ", ".join(self.TAB_INFO.keys())
                    )
                )
<<<<<<< HEAD

=======
>>>>>>> bf2bc30d

    def _add_file_list_form(self, tab_name, search_label, show_work_files, show_publishes):
        """
        Adds a file tab to the browser.

        :param tab_name: Name of the new tab.
        :param search_label: The text to display in the search box.
        :param show_work_files: True is this tab will show workfiles.
        :param show_publishes: True is this tab will show publishes.
        """
        file_form = FileListForm(self, search_label, self._file_filters, show_work_files, show_publishes)
        self._ui.file_browser_tabs.addTab(file_form, tab_name)
        file_form.enable_show_all_versions(self._enable_show_all_versions)
        # Do not show the button by default, it will be revealed when the first
        # sandbox is detected.
        file_form.show_user_filtering_widget(self._show_user_filtering_widget)
        file_form.set_model(self._file_model)
        file_form.file_selected.connect(self._on_file_selected)
        file_form.file_double_clicked.connect(self.file_double_clicked)
        file_form.file_context_menu_requested.connect(self._on_file_context_menu_requested)
        self._file_browser_forms.append(file_form)

    def select_work_area(self, context):
        """
        Selects the item corresponding to the given context in the different my task view
        and different entity views.

        :param context: Context of the item to select in the entity views.
        """
        if not context:
            return

        # Because of lazy loading and deferred queries, make sure the data for
        # this context, and just that, is loaded so we will be able to select
        # the item for the context.
        for tab_i in range(self._ui.task_browser_tabs.count()):
            widget = self._ui.task_browser_tabs.widget(tab_i)
            widget.ensure_data_for_context(context)

        # update the selected entity in the various task/entity trees:
        ctx_entity = context.task or context.step or context.entity
        if not ctx_entity:
            return

        self._update_selected_entity(
            ctx_entity["type"],
            ctx_entity["id"],
            skip_current=False
        )

        if self._file_model:
            # now start a new file search based off the entity:
            search_label = ctx_entity.get("name")
            if ctx_entity["type"] == "Task" and context.step:
                search_label = "%s - %s" % (context.step.get("name"), search_label)

            details = FileModel.SearchDetails(search_label)
            details.entity = ctx_entity
            details.is_leaf = True
            self._file_model.set_entity_searches([details])

    def select_file(self, file, context):
        """
        Selects a given file in each file tabs.

        :param file: File to select.
        :param context: Context for the selected file.
        """
        # try to select the file in all file browser tabs:
        for ti in range(self._ui.file_browser_tabs.count()):
            widget = self._ui.file_browser_tabs.widget(ti)
            widget.select_file(file, context)

    def navigate_to(self, breadcrumb_trail):
        """
        Update the current entity view to navigate to a new area.

        :param breadcrumb_trail: Breadcrumb trail.
        """
        if not breadcrumb_trail or not isinstance(breadcrumb_trail[0], BrowserForm._EntityTabBreadcrumb):
            return

        # change the entity tabs to the correct index:
        self._ui.task_browser_tabs.setCurrentIndex(breadcrumb_trail[0].tab_index)

        # update the widget navigation:
        self._ui.task_browser_tabs.currentWidget().navigate_to(breadcrumb_trail[1:])

    # ------------------------------------------------------------------------------------------
    # protected methods

    def _on_sandbox_users_found(self, users):
        """
        Called when the list of sandbox users available for a given selection has been updated
        in the model after parsing the context's directories.

        :param users: Array of user entity dictionary.
        """
        app = sgtk.platform.current_bundle()
        app.log_debug("Sandbox users found: %s" % [u["name"].split()[0] for u in users if u])
        self._file_filters.add_users(users)

    def _on_file_filters_users_changed(self, users):
        """
        Called when the user changes the list of users selected in the user filter
        selection widget.

        :param users: Array of user entity dictionary.
        """
        app = sgtk.platform.current_bundle()
        app.log_debug("File filter users: %s" % [u["name"].split()[0] for u in users if u])
        if self._file_model:
            self._file_model.set_users(users)

    def _emit_work_area_changed(self, entity, child_breadcrumb_trail):
        """
        Called when the selection changes in the entity views. Emits the work_area_changed
        signal.

        :param entity: Entity selected.
        :param child_breadbrumb_trail: The list of current breadcrumbs.
        """
        # build breadcrumb trail for the current selection in the UI:
        breadcrumb_trail = []

        # Clear the list of available users for the current selection.
        self._file_filters.clear_available_users()

        tab_index = self._ui.task_browser_tabs.currentIndex()
        tab_label = value_to_str(self._ui.task_browser_tabs.tabText(tab_index))
        breadcrumb_trail.append(BrowserForm._EntityTabBreadcrumb(tab_label, tab_index))

        # append child breadcrumbs:
        breadcrumb_trail.extend(child_breadcrumb_trail)

        self.work_area_changed.emit(entity, breadcrumb_trail)

    def _update_selected_entity(self, entity_type, entity_id, skip_current=True):
        """
        Updates the selected entity in all entity views.

        :param entity_type: Type of the entity selected.
        :param entity_id: Id of the entity selected.
        :param skip_current: Hint to not update the current view.
        """
        current_widget = self._ui.task_browser_tabs.currentWidget()

        # loop through all widgets and update the selection in each one:
        for ti in range(self._ui.task_browser_tabs.count()):
            widget = self._ui.task_browser_tabs.widget(ti)

            if skip_current and widget == current_widget:
                continue

            widget.select_entity(entity_type, entity_id)

    def _on_file_context_menu_requested(self, file, env, pnt):
        """
        Called when the user right-clicks in a file view.

        :param file: File that was under the right-click.
        :param env: WorkArea the file lives in.
        :param pnt: Screen coordinates for the click.
        """
        local_pnt = self.sender().mapTo(self, pnt)
        self.file_context_menu_requested.emit(file, env, local_pnt)

    def _on_entity_selected(self, selection_details, breadcrumb_trail):
        """
        Called when something has been selected in an entity tree view.  From
        this selection, a list of publishes and work files can then be found
        which will be used to populate the main file grid/details view.
        """
        # ignore if the sender isn't the current tab:
        if self._ui.task_browser_tabs.currentWidget() != self.sender():
            return

        selected_entity = self._on_selected_entity_changed(
            selection_details,
            breadcrumb_trail
        )
        if selected_entity:
            self._update_selected_entity(selected_entity["type"], selected_entity["id"])
        else:
            self._update_selected_entity(None, None)

    def _on_selected_entity_changed(self, selection_details, breadcrumb_trail):
        """
        Called when the selection changes in the My Task tab or one of the entities
        tab.

        :param selection_details: A dictionary describing the current selection, e.g.
            {
                "label": "Car",
                "entity": {
                    "type": "Asset"
                    "id": 1
                },
                "children": [
                    {
                        "label": "Model",
                        "entity": {
                            "type": "Task",
                            "id": 2
                        }
                    },
                    ...
                ]
            }
        :param breadcrumb_trail: List of _EntityTabBreadcrumb objects representing
            the breadcrumb at the top of the browser.

        :returns: An entity dictionary of the element that received a mouse click.
        """
        search_details = []

        primary_entity = None
        if selection_details:
            label = selection_details["label"]
            primary_entity = selection_details["entity"]
            children = selection_details["children"] or []
            primary_search = FileModel.SearchDetails(label)
            primary_search.entity = primary_entity
            search_details.append(primary_search)

            for child_details in children:
                label = child_details["label"]
                entity = child_details["entity"]
                # If dealing with a Task, add a search for it.
                # Otherwise add the entity as a child to the primary search
                # which will be displayed as folders in the UI.
                if entity["type"] != "Task":
                    primary_search.child_entities.append(
                        {"name":label, "entity":entity}
                    )
                else:
                    child_search = FileModel.SearchDetails(label)
                    child_search.entity = entity
                    search_details.append(child_search)

        # Clear the user sandbox button. We'll asynchronously show it back if it
        # is needed as work areas are
        for form in self._file_browser_forms:
            form.enable_user_filtering_widget(False)

        # refresh files:
        if self._file_model:
            self._file_model.set_entity_searches(search_details)

        # emit work-area-changed signal:
        self._emit_work_area_changed(primary_entity or None, breadcrumb_trail)

        return primary_entity

    def _on_uses_user_sandboxes(self, work_area):
        """
        Called when the file finder reports a work area that uses sandboxes.

        :param work_area: WorkArea using a sandbox.
        """
        for form in self._file_browser_forms:
            # Turn the filtering button on if it uses sandboxes.
            if form.work_files_visible and work_area.work_area_contains_user_sandboxes:
                form.enable_user_filtering_widget(True)
            elif form.publishes_visible and work_area.publish_area_contains_user_sandboxes:
                form.enable_user_filtering_widget(True)

    def _on_file_selected(self, file, env, selection_mode):
        """
        """
        # ignore if the sender isn't the current file tab:
        if self._ui.file_browser_tabs.currentWidget() != self.sender():
            return

        if selection_mode == FileListForm.USER_SELECTED:
            # user changed the selection so try to change the selection in all other
            # file tabs to match:
            for wi in range(self._ui.file_browser_tabs.count()):
                widget = self._ui.file_browser_tabs.widget(wi)
                if widget == self.sender():
                    continue

                # block signals to avoid recursion:
                signals_blocked = widget.blockSignals(True)
                try:
                    widget.select_file(file, env.context if env else None)
                finally:
                    widget.blockSignals(signals_blocked)

        # always emit a file selected signal to allow calling code
        # to react to a visible change in the selection
        self.file_selected.emit(file, env)

    def _on_file_tab_changed(self, idx):
        """
        Called when the active File tab changed.

        :param int idx: Active tab index.
        """
        selected_file = None
        env = None

        form = self._ui.file_browser_tabs.widget(idx)
        if form and isinstance(form, FileListForm):
            # get the selected file from the form:
            selected_file, env = form.selected_file

        # update the selected file:
        self.file_selected.emit(selected_file, env)

    def _on_task_tab_changed(self, idx):
        """
        Called when the active Entity/Task tab changed.

        :param int idx: Active tab index.
        """
        form = self._ui.task_browser_tabs.widget(idx)
        # retrieve the selection from the form and emit a work-area changed signal:
        selection, breadcrumb_trail = form.get_selection()
        self._on_selected_entity_changed(selection, breadcrumb_trail)
        self.entity_type_focus_changed.emit(form.step_entity_filter)

    def _on_step_filter_changed(self, step_list):
        """
        Called when Step filters are changed.

        Emit step_filter_changed with a filter build from the list which will
        trigger a refresh of the file browser.

        :param step_list: A list of Shotgun Step dictionaries.
        """
        self.step_filter_changed.emit(get_filter_from_filter_list(step_list))<|MERGE_RESOLUTION|>--- conflicted
+++ resolved
@@ -251,17 +251,6 @@
 
             tab_count = 0
 
-<<<<<<< HEAD
-            # loop over the valid tabs
-            for tab in tabs_to_display:
-
-                # see if this is one of the ones to display
-                if tab in self.TAB_INFO.keys():
-
-                    tab_info = self.TAB_INFO[tab]
-
-                    # extract the tab info from the lookup
-=======
             # iterate over each configured tab and see if it is valid (in the
             # list of valid tabs)
             for tab in tabs_to_display:
@@ -269,7 +258,6 @@
 
                     # extract the tab info from the lookup
                     tab_info = self.TAB_INFO[tab]
->>>>>>> bf2bc30d
                     tab_name = tab.title()
                     search_label = tab_info["search_label"]
                     show_work_files = tab_info["show_work_files"]
@@ -292,10 +280,7 @@
                         (tab, ", ".join(self.TAB_INFO.keys()))
                     )
 
-<<<<<<< HEAD
-=======
             # no valid tabs. raise an error
->>>>>>> bf2bc30d
             if tab_count < 1:
                 raise sgtk.TankError(
                     "No valid tabs configured for workfiles2. Configured tabs: "
@@ -304,10 +289,6 @@
                         ", ".join(self.TAB_INFO.keys())
                     )
                 )
-<<<<<<< HEAD
-
-=======
->>>>>>> bf2bc30d
 
     def _add_file_list_form(self, tab_name, search_label, show_work_files, show_publishes):
         """
